"""
Sets up the environment variables for the action.
"""

import os
from os.path import dirname, join

from dotenv import load_dotenv


def get_env_vars() -> (
    tuple[
        str | None,
        list[str],
        str,
        str,
        list[str],
        str,
        str,
        str,
        str | None,
        bool,
        str,
        str | None,
        bool | None,
<<<<<<< HEAD
        list[str] | None,
=======
        bool | None,
>>>>>>> b6e56d1a
    ]
):
    """
    Get the environment variables for use in the action.

    Args:
        None

    Returns:
        organization (str): The organization to search for repositories in
        repository_list (list[str]): A list of repositories to search for
        token (str): The GitHub token to use for authentication
        ghe (str): The GitHub Enterprise URL to use for authentication
        exempt_repositories_list (list[str]): A list of repositories to exempt from the action
        follow_up_type (str): The type of follow up to open (issue or pull)
        title (str): The title of the follow up
        body (str): The body of the follow up
        created_after_date (str): The date to filter repositories by
        dry_run (bool): Whether or not to actually open issues/pull requests
        commit_message (str): The commit message of the follow up
        group_dependencies (bool): Whether to group dependencies in the dependabot.yml file
<<<<<<< HEAD
        filter_visibility (list[str]): Run the action only on repositories with the specified listed visibility
=======
        enable_security_updates (bool): Whether to enable security updates in target repositories
>>>>>>> b6e56d1a
    """
    # Load from .env file if it exists
    dotenv_path = join(dirname(__file__), ".env")
    load_dotenv(dotenv_path)

    organization = os.getenv("ORGANIZATION")
    repositories_str = os.getenv("REPOSITORY")
    # Either organization or repository must be set
    if not organization and not repositories_str:
        raise ValueError(
            "ORGANIZATION and REPOSITORY environment variables were not set. Please set one"
        )

    if repositories_str and repositories_str.find("/") == 0:
        raise ValueError(
            "REPOSITORY environment variable was not set correctly. Please set it to a comma separated list of repositories in the format org/repo"
        )

    # Separate repositories_str into a list based on the comma separator
    repositories_list = []
    if repositories_str:
        repositories_list = [
            repository.strip() for repository in repositories_str.split(",")
        ]

    token = os.getenv("GH_TOKEN")
    # required env variable
    if not token:
        raise ValueError("GH_TOKEN environment variable not set")

    ghe = os.getenv("GH_ENTERPRISE_URL", default="").strip()

    exempt_repos = os.getenv("EXEMPT_REPOS")
    exempt_repositories_list = []
    if exempt_repos:
        exempt_repositories_list = [
            repository.strip() for repository in exempt_repos.split(",")
        ]

    follow_up_type = os.getenv("TYPE")
    # make sure that follow_up_type is either "issue" or "pull"
    if follow_up_type:
        if follow_up_type not in ("issue", "pull"):
            raise ValueError("TYPE environment variable not 'issue' or 'pull'")
    else:
        follow_up_type = "pull"

    title = os.getenv("TITLE")
    # make sure that title is a string with less than 70 characters
    if title:
        if len(title) > 70:
            raise ValueError("TITLE environment variable is too long")
    else:
        title = "Enable Dependabot"

    body = os.getenv("BODY")
    if body and len(body) > 65536:
        raise ValueError("BODY environment variable is too long")

    if not body:
        default_bodies = {
            "pull": "Dependabot could be enabled for this repository. \
Please enable it by merging this pull request so that we can keep our dependencies up to date and secure.",
            "issue": (
                "Please update the repository to include a Dependabot configuration file.\n"
                "This will ensure our dependencies remain updated and secure.\n"
                "Follow the guidelines in [creating Dependabot configuration files]"
                "(https://docs.github.com/en/code-security/dependabot/dependabot-version-updates/configuration-options-for-the-dependabot.yml-file) "
                "to set it up properly.\n\n"
                "Here's an example of the code:"
            ),
        }
        body = body = default_bodies[follow_up_type]

    commit_message = os.getenv("COMMIT_MESSAGE")
    if commit_message:
        if len(commit_message) > 65536:
            raise ValueError("COMMIT_MESSAGE environment variable is too long")
    else:
        commit_message = "Create dependabot.yaml"

    created_after_date = os.getenv("CREATED_AFTER_DATE")
    # make sure that created_after_date is a date in the format YYYY-MM-DD
    if created_after_date and len(created_after_date) != 10:
        raise ValueError("CREATED_AFTER_DATE environment variable not in YYYY-MM-DD")

    group_dependencies = os.getenv("GROUP_DEPENDENCIES")
    group_dependencies = group_dependencies.lower() if group_dependencies else None
    if group_dependencies:
        if group_dependencies not in ("true", "false"):
            raise ValueError(
                "GROUP_DEPENDENCIES environment variable not 'true' or 'false'"
            )
        group_dependencies_bool = group_dependencies == "true"
    else:
        group_dependencies_bool = False

    # enable_security_updates is optional but true by default to maintain backward compatibility
    enable_security_updates = os.getenv("ENABLE_SECURITY_UPDATES")
    enable_security_updates = (
        enable_security_updates.lower() if enable_security_updates else "true"
    )
    if enable_security_updates:
        if enable_security_updates not in ("true", "false"):
            raise ValueError(
                "ENABLE_SECURITY_UPDATES environment variable not 'true' or 'false'"
            )
        enable_security_updates_bool = enable_security_updates == "true"
    else:
        enable_security_updates_bool = False

    dry_run = os.getenv("DRY_RUN")
    dry_run = dry_run.lower() if dry_run else None
    if dry_run:
        if dry_run not in ("true", "false"):
            raise ValueError("DRY_RUN environment variable not 'true' or 'false'")
        dry_run_bool = dry_run == "true"
    else:
        dry_run_bool = False

    filter_visibility = os.getenv("FILTER_VISIBILITY")
    filter_visibility_list = []
    if filter_visibility:
        filter_visibility_list = list(
            set(
                [
                    visibility.strip().lower()
                    for visibility in filter_visibility.split(",")
                ]
            )
        )
        for visibility in filter_visibility_list:
            if visibility not in ["public", "private", "internal"]:
                raise ValueError(
                    "FILTER_VISIBILITY environment variable not 'public', 'private', or 'internal'"
                )
    else:
        filter_visibility_list = ["public", "private", "internal"]  # all

    project_id = os.getenv("PROJECT_ID")
    if project_id and not project_id.isnumeric():
        raise ValueError("PROJECT_ID environment variable is not numeric")
    return (
        organization,
        repositories_list,
        token,
        ghe,
        exempt_repositories_list,
        follow_up_type,
        title,
        body,
        created_after_date,
        dry_run_bool,
        commit_message,
        project_id,
        group_dependencies_bool,
<<<<<<< HEAD
        filter_visibility_list,
=======
        enable_security_updates_bool,
>>>>>>> b6e56d1a
    )<|MERGE_RESOLUTION|>--- conflicted
+++ resolved
@@ -23,11 +23,8 @@
         str,
         str | None,
         bool | None,
-<<<<<<< HEAD
         list[str] | None,
-=======
         bool | None,
->>>>>>> b6e56d1a
     ]
 ):
     """
@@ -49,11 +46,8 @@
         dry_run (bool): Whether or not to actually open issues/pull requests
         commit_message (str): The commit message of the follow up
         group_dependencies (bool): Whether to group dependencies in the dependabot.yml file
-<<<<<<< HEAD
         filter_visibility (list[str]): Run the action only on repositories with the specified listed visibility
-=======
         enable_security_updates (bool): Whether to enable security updates in target repositories
->>>>>>> b6e56d1a
     """
     # Load from .env file if it exists
     dotenv_path = join(dirname(__file__), ".env")
@@ -210,9 +204,6 @@
         commit_message,
         project_id,
         group_dependencies_bool,
-<<<<<<< HEAD
         filter_visibility_list,
-=======
         enable_security_updates_bool,
->>>>>>> b6e56d1a
     )