--- conflicted
+++ resolved
@@ -40,11 +40,8 @@
             "Create dependabot configuration",
             "123",
             False,
-<<<<<<< HEAD
-            ["public", "private", "internal"],
-=======
+            ["public", "private", "internal"],
             True,  # enable_security_updates
->>>>>>> b6e56d1a
         )
         result = get_env_vars()
         self.assertEqual(result, expected_result)
@@ -82,11 +79,8 @@
             "Create dependabot configuration",
             "123",
             False,
-<<<<<<< HEAD
-            ["public", "private", "internal"],
-=======
+            ["public", "private", "internal"],
             True,  # enable_security_updates
->>>>>>> b6e56d1a
         )
         result = get_env_vars()
         self.assertEqual(result, expected_result)
@@ -116,11 +110,8 @@
             "Create dependabot.yaml",
             None,
             False,
-<<<<<<< HEAD
-            ["public", "private", "internal"],
-=======
+            ["public", "private", "internal"],
             True,  # enable_security_updates
->>>>>>> b6e56d1a
         )
         result = get_env_vars()
         self.assertEqual(result, expected_result)
@@ -170,11 +161,8 @@
             "Create dependabot.yaml",
             None,
             False,
-<<<<<<< HEAD
-            ["public", "private", "internal"],
-=======
+            ["public", "private", "internal"],
             True,  # enable_security_updates
->>>>>>> b6e56d1a
         )
         result = get_env_vars()
         self.assertEqual(result, expected_result)
@@ -206,8 +194,8 @@
             "Create dependabot.yaml",
             None,
             False,
-<<<<<<< HEAD
-            ["public", "private", "internal"],
+            ["public", "private", "internal"],
+            False,  # enable_security_updates
         )
         result = get_env_vars()
         self.assertEqual(result, expected_result)
@@ -241,6 +229,7 @@
             None,
             False,
             ["private", "internal"],
+            False,  # enable_security_updates
         )
         result = get_env_vars()
         self.assertEqual(result, expected_result)
@@ -274,6 +263,7 @@
             None,
             False,
             ["public"],
+            False,  # enable_security_updates
         )
         result = get_env_vars()
         self.assertEqual(result, expected_result)
@@ -337,9 +327,7 @@
             None,
             False,
             ["private", "public"],
-=======
             False,  # enable_security_updates
->>>>>>> b6e56d1a
         )
         result = get_env_vars()
         self.assertEqual(result, expected_result)
